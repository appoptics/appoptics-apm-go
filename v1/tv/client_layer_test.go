// Copyright (C) 2016 Librato, Inc. All rights reserved.

package tv_test

import (
	"testing"
	"time"

	"github.com/librato/go-traceview/v1/tv"
	g "github.com/librato/go-traceview/v1/tv/internal/graphtest"
	"github.com/librato/go-traceview/v1/tv/internal/traceview"
	"github.com/stretchr/testify/assert"
	"golang.org/x/net/context"
)

<<<<<<< HEAD
func TestCacheRPCLayers(t *testing.T) {
	r := traceview.SetTestReporter(true) // enable test reporter
=======
func TestCacheRPCSpans(t *testing.T) {
	r := traceview.SetTestReporter() // enable test reporter
>>>>>>> 39503da0
	ctx := tv.NewContext(context.Background(), tv.NewTrace("myExample"))

	// make a cache request
	l := tv.BeginCacheSpan(ctx, "redis", "INCR", "key31", "redis.net", true)
	// ... client.Incr(key) ...
	time.Sleep(20 * time.Millisecond)
	l.Error("CacheTimeoutError", "Cache request timeout error!")
	l.End()

	// make an RPC request (no trace propagation in this example)
	l = tv.BeginRPCSpan(ctx, "myServiceClient", "thrift", "incrKey", "service.net")
	// ... service.incrKey(key) ...
	time.Sleep(time.Millisecond)
	l.End()

	tv.End(ctx)

	r.Close(7)
	g.AssertGraph(t, r.EventBufs, 7, g.AssertNodeMap{
		// entry event should have no edges
		{"myExample", "entry"}: {},
		{"redis", "entry"}: {Edges: g.Edges{{"myExample", "entry"}}, Callback: func(n g.Node) {
			assert.Equal(t, "redis.net", n.Map["RemoteHost"])
			assert.Equal(t, "INCR", n.Map["KVOp"])
			assert.Equal(t, "key31", n.Map["KVKey"])
			assert.Equal(t, true, n.Map["KVHit"])
		}},
		{"redis", "error"}: {Edges: g.Edges{{"redis", "entry"}}, Callback: func(n g.Node) {
			assert.Equal(t, "CacheTimeoutError", n.Map["ErrorClass"])
			assert.Equal(t, "Cache request timeout error!", n.Map["ErrorMsg"])
		}},
		{"redis", "exit"}: {Edges: g.Edges{{"redis", "error"}}},
		{"myServiceClient", "entry"}: {Edges: g.Edges{{"myExample", "entry"}}, Callback: func(n g.Node) {
			assert.Equal(t, "service.net", n.Map["RemoteHost"])
			assert.Equal(t, "incrKey", n.Map["RemoteController"])
			assert.Equal(t, "thrift", n.Map["RemoteProtocol"])
		}},
		{"myServiceClient", "exit"}: {Edges: g.Edges{{"myServiceClient", "entry"}}},
		{"myExample", "exit"}:       {Edges: g.Edges{{"redis", "exit"}, {"myServiceClient", "exit"}, {"myExample", "entry"}}},
	})
}<|MERGE_RESOLUTION|>--- conflicted
+++ resolved
@@ -13,13 +13,8 @@
 	"golang.org/x/net/context"
 )
 
-<<<<<<< HEAD
-func TestCacheRPCLayers(t *testing.T) {
+func TestCacheRPCSpans(t *testing.T) {
 	r := traceview.SetTestReporter(true) // enable test reporter
-=======
-func TestCacheRPCSpans(t *testing.T) {
-	r := traceview.SetTestReporter() // enable test reporter
->>>>>>> 39503da0
 	ctx := tv.NewContext(context.Background(), tv.NewTrace("myExample"))
 
 	// make a cache request
