--- conflicted
+++ resolved
@@ -113,12 +113,8 @@
 // in the "X-Trace" header, this context will be continued.
 func traceFromHTTPRequest(spanName string, r *http.Request) Trace {
 	// start trace, passing in metadata header
-<<<<<<< HEAD
 	header := r.Header.Get(HTTPHeaderName)
-	t := NewTraceFromID(layerName, header, func() KVMap {
-=======
-	t := NewTraceFromID(spanName, r.Header.Get(HTTPHeaderName), func() KVMap {
->>>>>>> 39503da0
+	t := NewTraceFromID(spanName, header, func() KVMap {
 		return KVMap{
 			"Method":       r.Method,
 			"HTTP-Host":    r.Host,
