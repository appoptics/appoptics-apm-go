// Copyright (C) 2016 Librato, Inc. All rights reserved.

package tv_test

import (
	"testing"

	"github.com/librato/go-traceview/v1/tv"
	g "github.com/librato/go-traceview/v1/tv/internal/graphtest"
	"github.com/librato/go-traceview/v1/tv/internal/traceview"
	"github.com/stretchr/testify/assert"
	"golang.org/x/net/context"
)

func testProf(ctx context.Context) {
	tv.BeginProfile(ctx, "testProf")
}

func TestBeginProfile(t *testing.T) {
<<<<<<< HEAD
	r := traceview.SetTestReporter(true)
	ctx := tv.NewContext(context.Background(), tv.NewTrace("testLayer"))
	testProf(ctx)

	r.Close(2)
	g.AssertGraph(t, r.EventBufs, 2, g.AssertNodeMap{
		{"testLayer", "entry"}: {},
		{"", "profile_entry"}: {Edges: g.Edges{{"testLayer", "entry"}}, Callback: func(n g.Node) {
=======
	r := traceview.SetTestReporter()
	ctx := tv.NewContext(context.Background(), tv.NewTrace("testSpan"))
	testProf(ctx)

	r.Close(2)
	g.AssertGraph(t, r.Bufs, 2, g.AssertNodeMap{
		{"testSpan", "entry"}: {},
		{"", "profile_entry"}: {Edges: g.Edges{{"testSpan", "entry"}}, Callback: func(n g.Node) {
>>>>>>> 39503da0
			assert.Equal(t, n.Map["Language"], "go")
			assert.Equal(t, n.Map["ProfileName"], "testProf")
			assert.Equal(t, n.Map["FunctionName"], "github.com/librato/go-traceview/v1/tv_test.testProf")
			assert.Contains(t, n.Map["File"], "/go-traceview/v1/tv/profile_test.go")
		}},
	})
}

func testSpanProf(ctx context.Context) {
	l1, _ := tv.BeginSpan(ctx, "L1")
	p := l1.BeginProfile("testSpanProf")
	p.End()
	l1.End()
	tv.EndTrace(ctx)
}

<<<<<<< HEAD
func TestBeginLayerProfile(t *testing.T) {
	r := traceview.SetTestReporter(true)
	ctx := tv.NewContext(context.Background(), tv.NewTrace("testLayer"))
	testLayerProf(ctx)

	r.Close(6)
	g.AssertGraph(t, r.EventBufs, 6, g.AssertNodeMap{
		{"testLayer", "entry"}: {},
		{"L1", "entry"}:        {Edges: g.Edges{{"testLayer", "entry"}}},
=======
func TestBeginSpanProfile(t *testing.T) {
	r := traceview.SetTestReporter()
	ctx := tv.NewContext(context.Background(), tv.NewTrace("testSpan"))
	testSpanProf(ctx)

	r.Close(6)
	g.AssertGraph(t, r.Bufs, 6, g.AssertNodeMap{
		{"testSpan", "entry"}: {},
		{"L1", "entry"}:       {Edges: g.Edges{{"testSpan", "entry"}}},
>>>>>>> 39503da0
		{"", "profile_entry"}: {Edges: g.Edges{{"L1", "entry"}}, Callback: func(n g.Node) {
			assert.Equal(t, n.Map["Language"], "go")
			assert.Equal(t, n.Map["ProfileName"], "testSpanProf")
			assert.Equal(t, n.Map["FunctionName"], "github.com/librato/go-traceview/v1/tv_test.testSpanProf")
			assert.Contains(t, n.Map["File"], "/go-traceview/v1/tv/profile_test.go")
		}},
		{"", "profile_exit"}: {Edges: g.Edges{{"", "profile_entry"}}, Callback: func(n g.Node) {
			assert.Equal(t, n.Map["Language"], "go")
			assert.Equal(t, n.Map["ProfileName"], "testSpanProf")
		}},
		{"L1", "exit"}:       {Edges: g.Edges{{"", "profile_exit"}, {"L1", "entry"}}},
		{"testSpan", "exit"}: {Edges: g.Edges{{"L1", "exit"}, {"testSpan", "entry"}}},
	})

}

// ensure above tests run smoothly with no events reported when a context has no trace
func TestNoTraceBeginProfile(t *testing.T) {
	r := traceview.SetTestReporter(true)
	ctx := context.Background()
	testProf(ctx)
	r.Close(0)
	assert.Len(t, r.EventBufs, 0)
}
func TestTraceErrorBeginProfile(t *testing.T) {
<<<<<<< HEAD
	// simulate reporter error on second event: prevents Layer from being reported
	r := traceview.SetTestReporter(true)
=======
	// simulate reporter error on second event: prevents Span from being reported
	r := traceview.SetTestReporter()
>>>>>>> 39503da0
	r.ErrorEvents = map[int]bool{1: true}
	testProf(tv.NewContext(context.Background(), tv.NewTrace("testSpan")))
	r.Close(1)
<<<<<<< HEAD
	g.AssertGraph(t, r.EventBufs, 1, g.AssertNodeMap{
		{"testLayer", "entry"}: {},
	})
}

func TestNoTraceBeginLayerProfile(t *testing.T) {
	r := traceview.SetTestReporter(true)
=======
	g.AssertGraph(t, r.Bufs, 1, g.AssertNodeMap{
		{"testSpan", "entry"}: {},
	})
}

func TestNoTraceBeginSpanProfile(t *testing.T) {
	r := traceview.SetTestReporter()
>>>>>>> 39503da0
	ctx := context.Background()
	testSpanProf(ctx)
	r.Close(0)
	assert.Len(t, r.EventBufs, 0)
}
<<<<<<< HEAD
func TestTraceErrorBeginLayerProfile(t *testing.T) {
	// simulate reporter error on second event: prevents nested Layer & Profile spans
	r := traceview.SetTestReporter(true)
=======
func TestTraceErrorBeginSpanProfile(t *testing.T) {
	// simulate reporter error on second event: prevents nested Span & Profile spans
	r := traceview.SetTestReporter()
>>>>>>> 39503da0
	r.ErrorEvents = map[int]bool{1: true}
	testSpanProf(tv.NewContext(context.Background(), tv.NewTrace("testSpan")))
	r.Close(2)
<<<<<<< HEAD
	g.AssertGraph(t, r.EventBufs, 2, g.AssertNodeMap{
		{"testLayer", "entry"}: {},
		{"testLayer", "exit"}:  {Edges: g.Edges{{"testLayer", "entry"}}},
=======
	g.AssertGraph(t, r.Bufs, 2, g.AssertNodeMap{
		{"testSpan", "entry"}: {},
		{"testSpan", "exit"}:  {Edges: g.Edges{{"testSpan", "entry"}}},
>>>>>>> 39503da0
	})
}<|MERGE_RESOLUTION|>--- conflicted
+++ resolved
@@ -17,17 +17,7 @@
 }
 
 func TestBeginProfile(t *testing.T) {
-<<<<<<< HEAD
 	r := traceview.SetTestReporter(true)
-	ctx := tv.NewContext(context.Background(), tv.NewTrace("testLayer"))
-	testProf(ctx)
-
-	r.Close(2)
-	g.AssertGraph(t, r.EventBufs, 2, g.AssertNodeMap{
-		{"testLayer", "entry"}: {},
-		{"", "profile_entry"}: {Edges: g.Edges{{"testLayer", "entry"}}, Callback: func(n g.Node) {
-=======
-	r := traceview.SetTestReporter()
 	ctx := tv.NewContext(context.Background(), tv.NewTrace("testSpan"))
 	testProf(ctx)
 
@@ -35,7 +25,6 @@
 	g.AssertGraph(t, r.Bufs, 2, g.AssertNodeMap{
 		{"testSpan", "entry"}: {},
 		{"", "profile_entry"}: {Edges: g.Edges{{"testSpan", "entry"}}, Callback: func(n g.Node) {
->>>>>>> 39503da0
 			assert.Equal(t, n.Map["Language"], "go")
 			assert.Equal(t, n.Map["ProfileName"], "testProf")
 			assert.Equal(t, n.Map["FunctionName"], "github.com/librato/go-traceview/v1/tv_test.testProf")
@@ -52,19 +41,8 @@
 	tv.EndTrace(ctx)
 }
 
-<<<<<<< HEAD
-func TestBeginLayerProfile(t *testing.T) {
+func TestBeginSpanProfile(t *testing.T) {
 	r := traceview.SetTestReporter(true)
-	ctx := tv.NewContext(context.Background(), tv.NewTrace("testLayer"))
-	testLayerProf(ctx)
-
-	r.Close(6)
-	g.AssertGraph(t, r.EventBufs, 6, g.AssertNodeMap{
-		{"testLayer", "entry"}: {},
-		{"L1", "entry"}:        {Edges: g.Edges{{"testLayer", "entry"}}},
-=======
-func TestBeginSpanProfile(t *testing.T) {
-	r := traceview.SetTestReporter()
 	ctx := tv.NewContext(context.Background(), tv.NewTrace("testSpan"))
 	testSpanProf(ctx)
 
@@ -72,7 +50,6 @@
 	g.AssertGraph(t, r.Bufs, 6, g.AssertNodeMap{
 		{"testSpan", "entry"}: {},
 		{"L1", "entry"}:       {Edges: g.Edges{{"testSpan", "entry"}}},
->>>>>>> 39503da0
 		{"", "profile_entry"}: {Edges: g.Edges{{"L1", "entry"}}, Callback: func(n g.Node) {
 			assert.Equal(t, n.Map["Language"], "go")
 			assert.Equal(t, n.Map["ProfileName"], "testSpanProf")
@@ -98,58 +75,31 @@
 	assert.Len(t, r.EventBufs, 0)
 }
 func TestTraceErrorBeginProfile(t *testing.T) {
-<<<<<<< HEAD
-	// simulate reporter error on second event: prevents Layer from being reported
+	// simulate reporter error on second event: prevents Span from being reported
 	r := traceview.SetTestReporter(true)
-=======
-	// simulate reporter error on second event: prevents Span from being reported
-	r := traceview.SetTestReporter()
->>>>>>> 39503da0
 	r.ErrorEvents = map[int]bool{1: true}
 	testProf(tv.NewContext(context.Background(), tv.NewTrace("testSpan")))
 	r.Close(1)
-<<<<<<< HEAD
-	g.AssertGraph(t, r.EventBufs, 1, g.AssertNodeMap{
-		{"testLayer", "entry"}: {},
-	})
-}
-
-func TestNoTraceBeginLayerProfile(t *testing.T) {
-	r := traceview.SetTestReporter(true)
-=======
 	g.AssertGraph(t, r.Bufs, 1, g.AssertNodeMap{
 		{"testSpan", "entry"}: {},
 	})
 }
 
 func TestNoTraceBeginSpanProfile(t *testing.T) {
-	r := traceview.SetTestReporter()
->>>>>>> 39503da0
+	r := traceview.SetTestReporter(true)
 	ctx := context.Background()
 	testSpanProf(ctx)
 	r.Close(0)
 	assert.Len(t, r.EventBufs, 0)
 }
-<<<<<<< HEAD
-func TestTraceErrorBeginLayerProfile(t *testing.T) {
-	// simulate reporter error on second event: prevents nested Layer & Profile spans
-	r := traceview.SetTestReporter(true)
-=======
 func TestTraceErrorBeginSpanProfile(t *testing.T) {
 	// simulate reporter error on second event: prevents nested Span & Profile spans
-	r := traceview.SetTestReporter()
->>>>>>> 39503da0
+	r := traceview.SetTestReporter(true)
 	r.ErrorEvents = map[int]bool{1: true}
 	testSpanProf(tv.NewContext(context.Background(), tv.NewTrace("testSpan")))
 	r.Close(2)
-<<<<<<< HEAD
-	g.AssertGraph(t, r.EventBufs, 2, g.AssertNodeMap{
-		{"testLayer", "entry"}: {},
-		{"testLayer", "exit"}:  {Edges: g.Edges{{"testLayer", "entry"}}},
-=======
 	g.AssertGraph(t, r.Bufs, 2, g.AssertNodeMap{
 		{"testSpan", "entry"}: {},
 		{"testSpan", "exit"}:  {Edges: g.Edges{{"testSpan", "entry"}}},
->>>>>>> 39503da0
 	})
 }