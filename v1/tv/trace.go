// Copyright (C) 2016 Librato, Inc. All rights reserved.

package tv

import (
	"strings"
	"time"

	"github.com/librato/go-traceview/v1/tv/internal/traceview"
)

// Trace represents a distributed trace for this request that reports
// events to AppOptics.
type Trace interface {
	// Inherited from the Span interface
	//  BeginSpan(spanName string, args ...interface{}) Span
	//  BeginProfile(profileName string, args ...interface{}) Profile
	//	End(args ...interface{})
	//	Info(args ...interface{})
	//  Error(class, msg string)
	//  Err(error)
<<<<<<< HEAD
	//  IsSampled() bool
	Layer
=======
	//  IsTracing() bool
	Span
>>>>>>> 39503da0

	// End a Trace, and include KV pairs returned by func f. Useful
	// alternative to End() when used with defer to delay evaluation
	// of KVs until the end of the trace (since a deferred function's
	// arguments are evaluated when the defer statement is
	// evaluated). Func f will not be called at all if this span is
	// not tracing.
	EndCallback(f func() KVMap)

	// ExitMetadata returns a hex string that propagates the end of
	// this span back to a remote client. It is typically used in an
	// response header (e.g. the HTTP Header "X-Trace"). Call this
	// method to set a response header in advance of calling End().
	ExitMetadata() string

	// SetStartTime sets the start time of a trace.
	SetStartTime(start time.Time)

	// SetMethod sets the request's HTTP method of the trace, if any
	SetMethod(method string)
}

// KVMap is a map of additional key-value pairs to report along with the event data provided
// to AppOptics. Certain key names (such as "Query" or "RemoteHost") are used by AppOptics to
// provide details about program activity and distinguish between different types of spans.
// Please visit http://docs.appneta.com/traceview-instrumentation#special-interpretation for
// details on the key names that AppOptics looks for.
type KVMap map[string]interface{}

type traceHTTPSpan struct {
	span  traceview.HttpSpanMessage
	start time.Time
}

type tvTrace struct {
	layerSpan
	exitEvent traceview.Event
	httpSpan  traceHTTPSpan
}

func (t *tvTrace) tvContext() traceview.Context { return t.tvCtx }

// NewTrace creates a new Trace for reporting to AppOptics and immediately records
// the beginning of a root span named spanName. If this trace is sampled, it may report
// event data to AppOptics; otherwise event reporting will be a no-op.
func NewTrace(spanName string) Trace {
	ctx, ok := traceview.NewContext(spanName, "", true, nil)
	if !ok {
		return &nullTrace{}
	}
	return &tvTrace{
		layerSpan: layerSpan{span: span{tvCtx: ctx, labeler: spanLabeler{spanName}}},
	}
}

// NewTraceFromID creates a new Trace for reporting to AppOptics, provided an
// incoming trace ID (e.g. from a incoming RPC or service call's "X-Trace" header).
// If callback is provided & trace is sampled, cb will be called for entry event KVs
func NewTraceFromID(spanName, mdstr string, cb func() KVMap) Trace {
	ctx, ok := traceview.NewContext(spanName, mdstr, true, func() map[string]interface{} {
		if cb != nil {
			return cb()
		}
		return nil
	})
	if !ok {
		return &nullTrace{}
	}
	return &tvTrace{
		layerSpan: layerSpan{span: span{tvCtx: ctx, labeler: spanLabeler{spanName}}},
	}
}

// EndTrace reports the exit event for the span name that was used when calling NewTrace().
// No more events should be reported from this trace.
func (t *tvTrace) End(args ...interface{}) {
	if t.ok() {
		t.AddEndArgs(args...)
		t.reportExit()
	}
}

// EndCallback ends a Trace, reporting additional KV pairs returned by calling cb
func (t *tvTrace) EndCallback(cb func() KVMap) {
	if t.ok() {
		if cb != nil {
			var args []interface{}
			for k, v := range cb() {
				args = append(args, k, v)
			}
			t.AddEndArgs(args...)
		}
		t.reportExit()
	}
}

// SetStartTime sets the start time of a trace
func (t *tvTrace) SetStartTime(start time.Time) {
	t.httpSpan.start = start
}

// SetMethod sets the request's HTTP method, if any
func (t *tvTrace) SetMethod(method string) {
	t.httpSpan.span.Method = method
}

func (t *tvTrace) reportExit() {
	if t.ok() {
		t.lock.Lock()
		defer t.lock.Unlock()

		// if this is an HTTP trace, record a new span
		if !t.httpSpan.start.IsZero() {
			t.httpSpan.span.Duration = time.Now().Sub(t.httpSpan.start)
			t.recordHTTPSpan()
		}

		for _, edge := range t.childEdges { // add Edge KV for each joined child
			t.endArgs = append(t.endArgs, "Edge", edge)
		}
		if t.exitEvent != nil { // use exit event, if one was provided
			_ = t.exitEvent.ReportContext(t.tvCtx, true, t.endArgs...)
		} else {
			_ = t.tvCtx.ReportEvent(traceview.LabelExit, t.layerName(), t.endArgs...)
		}

		t.childEdges = nil // clear child edge list
		t.endArgs = nil
		t.ended = true
	}
}

func (t *tvTrace) IsSampled() bool { return t != nil && t.tvCtx.IsSampled() }

// ExitMetadata reports the X-Trace metadata string that will be used by the exit event.
// This is useful for setting response headers before reporting the end of the span.
func (t *tvTrace) ExitMetadata() (mdHex string) {
	if t.IsSampled() {
		if t.exitEvent == nil {
			t.exitEvent = t.tvCtx.NewEvent(traceview.LabelExit, t.layerName(), false)
		}
		if t.exitEvent != nil {
			mdHex = t.exitEvent.MetadataString()
		}
	}
	return
}

// recordHTTPSpan extract http status, controller and action from the deferred endArgs
// and fill them into trace's httpSpan struct. The data is then sent to the span message channel.
func (t *tvTrace) recordHTTPSpan() {
	var transaction string
	num := len([]string{"Status", "Controller", "Action"})
	for i := 0; (i+1 < len(t.endArgs)) && (num > 0); i += 2 {
		k, isStr := t.endArgs[i].(string)
		if !isStr {
			continue
		}
		if k == "Status" {
			t.httpSpan.span.Status = *(t.endArgs[i+1].(*int))
			num--
		} else if k == "Controller" {
			transaction += t.endArgs[i+1].(string) + "."
			num--
		} else if k == "Action" {
			transaction += t.endArgs[i+1].(string) + "."
			num--
		}
	}
	t.httpSpan.span.Transaction = strings.TrimSuffix(transaction, ".")
	if t.httpSpan.span.Status >= 500 && t.httpSpan.span.Status < 600 {
		t.httpSpan.span.HasError = true
	}

	traceview.ReportSpan(&t.httpSpan.span)
}

// A nullTrace is not tracing.
type nullTrace struct{ nullSpan }

func (t *nullTrace) EndCallback(f func() KVMap)   {}
func (t *nullTrace) ExitMetadata() string         { return "" }
func (t *nullTrace) SetStartTime(start time.Time) {}
func (t *nullTrace) SetMethod(method string)      {}
func (t *nullTrace) recordMetrics()               {}

// NewNullTrace returns a trace that is not sampled.
func NewNullTrace() Trace { return &nullTrace{} }<|MERGE_RESOLUTION|>--- conflicted
+++ resolved
@@ -19,13 +19,8 @@
 	//	Info(args ...interface{})
 	//  Error(class, msg string)
 	//  Err(error)
-<<<<<<< HEAD
 	//  IsSampled() bool
-	Layer
-=======
-	//  IsTracing() bool
 	Span
->>>>>>> 39503da0
 
 	// End a Trace, and include KV pairs returned by func f. Useful
 	// alternative to End() when used with defer to delay evaluation
