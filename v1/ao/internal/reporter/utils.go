--- conflicted
+++ resolved
@@ -49,8 +49,6 @@
 
 var debugLevel = ERROR
 var debugLog = true
-<<<<<<< HEAD
-=======
 
 // ElemOffset is a simple helper function to check if a slice contains a specific element
 func ElemOffset(s []string, e string) int {
@@ -61,7 +59,6 @@
 	}
 	return -1
 }
->>>>>>> b87defee
 
 // OboeLog print logs based on the debug level.
 func OboeLog(level DebugLevel, msg string, args ...interface{}) {
