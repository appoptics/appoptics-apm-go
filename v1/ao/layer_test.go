package ao

import (
	"context"
	"fmt"
	"os"
	"testing"
	"time"

	"github.com/appoptics/appoptics-apm-go/v1/ao/internal/config"
	"github.com/appoptics/appoptics-apm-go/v1/ao/internal/reporter"
	"github.com/stretchr/testify/assert"
	"gopkg.in/mgo.v2/bson"
)

const TestServiceKey = "ae38315f6116585d64d82ec2455aa3ec61e02fee25d286f74ace9e4fea189217:go"

func init() {
	os.Setenv("APPOPTICS_SERVICE_KEY", TestServiceKey)
}

func TestErrorSpec(t *testing.T) {
	r := reporter.SetTestReporter()

	tr := NewTrace("test")
	tr.Error("testClass", "testMsg")
	tr.End()

	r.Close(3)

	var foundErrEvt = false
	for _, evt := range r.EventBufs {
		m := make(map[string]interface{})
		bson.Unmarshal(evt, m)
		if m["Label"] != reporter.LabelError {
			continue
		}
		foundErrEvt = true
		// check error spec
		assert.Equal(t, reporter.LabelError, m["Label"])
		assert.Equal(t, "test", m["Layer"])
		assert.Equal(t, "error", m["Spec"])
		assert.Equal(t, "testMsg", m["ErrorMsg"])
		assert.Contains(t, m, "Timestamp_u")
		assert.Contains(t, m, "X-Trace")
		assert.Contains(t, m, KeyBackTrace)
		assert.Equal(t, "1", m["_V"])
		assert.Equal(t, "testClass", m["ErrorClass"])
		assert.IsType(t, "", m[KeyBackTrace])
	}
	assert.True(t, foundErrEvt)
}

func TestBeginSpan(t *testing.T) {
	r := reporter.SetTestReporter()

	ctx := NewContext(context.Background(), NewTrace("baseSpan"))
	s, _ := BeginSpan(ctx, "testSpan")

	subSpan, _ := BeginSpanWithOptions(ctx, "spanWithBackTrace", SpanOptions{WithBackTrace: true})
	subSpan.BeginSpanWithOptions("spanWithBackTrace", SpanOptions{WithBackTrace: true}).End()
	subSpan.End()

	s.End()

	BeginProfile(ctx, "testProfile").End()

	EndTrace(ctx)

	r.Close(10)

	for _, evt := range r.EventBufs {
		m := make(map[string]interface{})
		bson.Unmarshal(evt, m)
		if m["Label"] != "entry" {
			continue
		}
		layer := m["Layer"]
		switch layer {
		case "testSpan":
			assert.Nil(t, m[KeyBackTrace], layer)
		case "spanWithBackTrace":
			assert.NotNil(t, m[KeyBackTrace], layer)
		case "spanWithBackTrace2":
			assert.NotNil(t, m[KeyBackTrace], layer)
		}
	}
}

func TestSpanInfo(t *testing.T) {
	r := reporter.SetTestReporter()

	ctx := NewContext(context.Background(), NewTrace("baseSpan"))
	s, _ := BeginSpan(ctx, "testSpan")

	s.InfoWithOptions(SpanOptions{WithBackTrace: true})

	s.End()
	EndTrace(ctx)

	r.Close(5)

	for _, evt := range r.EventBufs {
		m := make(map[string]interface{})
		bson.Unmarshal(evt, m)
		if m["Label"] != "info" {
			continue
		}
		layer := m["Layer"]
		switch layer {
		case "testSpan":
			assert.NotNil(t, m[KeyBackTrace], layer)
		}
	}
}

func TestFromKVs(t *testing.T) {
	assert.Equal(t, 0, len(fromKVs()))
	assert.Equal(t, 0, len(fromKVs("hello")))
	m := fromKVs("hello", 1)
	assert.Equal(t, 1, len(m))
	assert.Equal(t, 1, m["hello"])

	m = fromKVs("hello", 1, 2)
	assert.Equal(t, 1, len(m))
	assert.Equal(t, 1, m["hello"])

	m = fromKVs("hello", 1, "world", 2)
	assert.Equal(t, 2, len(m))
	assert.Equal(t, 1, m["hello"])
	assert.Equal(t, 2, m["world"])

	m = fromKVs(1, 1, 2)
	assert.Equal(t, 0, len(m))

	m = fromKVs(nil, "hello", 1)
	assert.Equal(t, 1, len(m))
	assert.Equal(t, 1, m["hello"])

	m = fromKVs(1.1, "hello", 1)
	assert.Equal(t, 1, len(m))
	assert.Equal(t, 1, m["hello"])

	m = fromKVs([]string{"1", "2"}, "hello", 1)
	assert.Equal(t, 1, len(m))
	assert.Equal(t, 1, m["hello"])
}

func TestAddKVsFromOpts(t *testing.T) {
	assert.Equal(t, 0, len(addKVsFromOpts(SpanOptions{})))

	kvs := addKVsFromOpts(SpanOptions{}, "hello")
	assert.Equal(t, []interface{}{"hello"}, kvs)

	kvs = addKVsFromOpts(SpanOptions{}, "hello", 1)
	assert.Equal(t, []interface{}{"hello", 1}, kvs)

	kvs = addKVsFromOpts(SpanOptions{WithBackTrace: true})
	assert.Equal(t, 2, len(kvs))

	kvs = addKVsFromOpts(SpanOptions{WithBackTrace: true}, "hello", 1)
	assert.Equal(t, 4, len(kvs))
}

func TestMergeKVs(t *testing.T) {
	cases := []struct {
		left   []interface{}
		right  []interface{}
		merged []interface{}
	}{
		{nil, nil, []interface{}{}},
		{nil, []interface{}{}, []interface{}{}},
		{[]interface{}{}, nil, []interface{}{}},
		{[]interface{}{}, []interface{}{}, []interface{}{}},
		{[]interface{}{"a"}, []interface{}{}, []interface{}{"a"}},
		{[]interface{}{}, []interface{}{"a"}, []interface{}{"a"}},
		{[]interface{}{"a"}, []interface{}{"b"}, []interface{}{"a", "b"}},
		{[]interface{}{"a", "b"}, []interface{}{"c", "d"}, []interface{}{"a", "b", "c", "d"}},
	}

	for idx, c := range cases {
		assert.Equal(t, c.merged, mergeKVs(c.left, c.right), fmt.Sprintf("Test case: #%d", idx))
	}
}

func TestWithTransactionFiltering(t *testing.T) {
	const layerName = "transaction_filtering"
	samplingID := "2BF4CAA9299299E3D38A58A9821BD34F6268E576CFAB2198D447EA220301"
	nonSamplingID := "2BF4CAA9299299E3D38A58A9821BD34F6268E576CFAB2198D447EA220300"

	// 1. no transaction settings
	r := reporter.SetTestReporter()
	tr := NewTrace(layerName)
	tr.End()
	r.Close(2)
	assert.Equal(t, 2, len(r.EventBufs))
	assert.Equal(t, 1, len(r.SpanMessages))

	// Reload config with transaction filtering settings
	reporter.ReloadURLsConfig([]config.TransactionFilter{
		{"url", `test\d{1}`, nil, "disabled"},
		{"url", "", []string{"jpg"}, "disabled"},
	})

	// 2. “disabled” transaction settings not matched
	r = reporter.SetTestReporter()
<<<<<<< HEAD
	tr = NewTraceWithOptions(layerName, SpanOptions{false, time.Time{}, time.Time{}, ContextOptions{URL: "/eric"}})
=======
	tr = NewTraceWithOptions(layerName, SpanOptions{WithBackTrace: false, ContextOptions: ContextOptions{URL: "/eric"}})
>>>>>>> 653c51e9
	tr.End()
	r.Close(2)
	assert.Equal(t, 2, len(r.EventBufs))
	assert.Equal(t, 1, len(r.SpanMessages))

	// 3.1 “disabled” transaction settings matched
	r = reporter.SetTestReporter()
<<<<<<< HEAD
	tr = NewTraceWithOptions(layerName, SpanOptions{false, time.Time{}, time.Time{}, ContextOptions{URL: "/test1"}})
=======
	tr = NewTraceWithOptions(layerName, SpanOptions{WithBackTrace: false, ContextOptions: ContextOptions{URL: "/test1"}})
>>>>>>> 653c51e9
	tr.End()
	r.Close(0)
	assert.Equal(t, 0, len(r.EventBufs))
	assert.Equal(t, 0, len(r.SpanMessages))

	// 3.2 “disabled” transaction settings matched
	r = reporter.SetTestReporter()
<<<<<<< HEAD
	tr = NewTraceWithOptions(layerName, SpanOptions{false, time.Time{}, time.Time{}, ContextOptions{URL: "/eric.jpg"}})
=======
	tr = NewTraceWithOptions(layerName, SpanOptions{WithBackTrace: false, ContextOptions: ContextOptions{URL: "/eric.jpg"}})
>>>>>>> 653c51e9
	tr.End()
	r.Close(0)
	assert.Equal(t, 0, len(r.EventBufs))
	assert.Equal(t, 0, len(r.SpanMessages))

	// 4.incoming sampling xtrace + “disabled” transaction settings not matched
	r = reporter.SetTestReporter()
	tr = NewTraceFromIDForURL(layerName, samplingID, "/eric", nil)
	tr.End()
	r.Close(2)
	assert.Equal(t, 2, len(r.EventBufs))
	assert.Equal(t, 1, len(r.SpanMessages))

	// 5.incoming sampling xtrace + “disabled” transaction settings matched
	r = reporter.SetTestReporter()
	tr = NewTraceFromIDForURL(layerName, samplingID, "/test2", nil)
	tr.End()
	r.Close(0)
	assert.Equal(t, 0, len(r.EventBufs))
	assert.Equal(t, 0, len(r.SpanMessages))

	// 6.incoming non-sampling xtrace + “disabled” transaction settings not matched
	r = reporter.SetTestReporter()
	tr = NewTraceFromIDForURL(layerName, nonSamplingID, "/eric", nil)
	tr.End()
	r.Close(0)
	assert.Equal(t, 0, len(r.EventBufs))
	assert.Equal(t, 1, len(r.SpanMessages))

	// 7. incoming non-sampling xtrace + “disabled” transaction settings matched
	r = reporter.SetTestReporter()
	tr = NewTraceFromIDForURL(layerName, nonSamplingID, "/test3", nil)
	tr.End()
	r.Close(0)
	assert.Equal(t, 0, len(r.EventBufs))
	assert.Equal(t, 0, len(r.SpanMessages))

	// service level trace mode is disabled
	reporter.ReloadURLsConfig([]config.TransactionFilter{})
	os.Setenv("APPOPTICS_TRACING_MODE", "disabled")
	config.Load()

	// 8.no transaction settings
	r = reporter.SetTestReporter()
	tr = NewTrace(layerName)
	tr.End()
	r.Close(0)
	assert.Equal(t, 0, len(r.EventBufs))
	assert.Equal(t, 0, len(r.SpanMessages))

	// service level trace mode is disabled
	reporter.ReloadURLsConfig([]config.TransactionFilter{
		{"url", `test\d{1}`, nil, "enabled"},
		{"url", "", []string{"jpg"}, "enabled"},
	})

	// 9.“enabled” transaction settings not matched
	r = reporter.SetTestReporter()
<<<<<<< HEAD
	tr = NewTraceWithOptions(layerName, SpanOptions{false, time.Time{}, time.Time{}, ContextOptions{URL: "/eric"}})
=======
	tr = NewTraceWithOptions(layerName, SpanOptions{WithBackTrace: false, ContextOptions: ContextOptions{URL: "/eric"}})
>>>>>>> 653c51e9
	tr.End()
	r.Close(0)
	assert.Equal(t, 0, len(r.EventBufs))
	assert.Equal(t, 0, len(r.SpanMessages))

	// 10.“enabled” transaction settings matching
	r = reporter.SetTestReporter()
<<<<<<< HEAD
	tr = NewTraceWithOptions(layerName, SpanOptions{false, time.Time{}, time.Time{}, ContextOptions{URL: "/test1"}})
=======
	tr = NewTraceWithOptions(layerName, SpanOptions{WithBackTrace: false, ContextOptions: ContextOptions{URL: "/test1"}})
>>>>>>> 653c51e9
	tr.End()
	r.Close(2)
	assert.Equal(t, 2, len(r.EventBufs))
	assert.Equal(t, 1, len(r.SpanMessages))

	// 11.incoming sampling xtrace + “enabled” transaction settings not matched
	r = reporter.SetTestReporter()
	tr = NewTraceFromIDForURL(layerName, samplingID, "/eric", nil)
	tr.End()
	r.Close(0)
	assert.Equal(t, 0, len(r.EventBufs))
	assert.Equal(t, 0, len(r.SpanMessages))

	// 12.incoming sampling xtrace + “enabled” transaction settings matched
	r = reporter.SetTestReporter()
	tr = NewTraceFromIDForURL(layerName, samplingID, "/test2", nil)
	tr.End()
	r.Close(2)
	assert.Equal(t, 2, len(r.EventBufs))
	assert.Equal(t, 1, len(r.SpanMessages))

	// 13.incoming non-sampling xtrace + “enabled” transaction settings not matched
	r = reporter.SetTestReporter()
	tr = NewTraceFromIDForURL(layerName, nonSamplingID, "/eric", nil)
	tr.End()
	r.Close(0)
	assert.Equal(t, 0, len(r.EventBufs))
	assert.Equal(t, 0, len(r.SpanMessages))

	// 14.incoming non-sampling xtrace + “enabled” transaction settings matched
	r = reporter.SetTestReporter()
	tr = NewTraceFromIDForURL(layerName, nonSamplingID, "/test3", nil)
	tr.End()
	r.Close(0)
	assert.Equal(t, 0, len(r.EventBufs))
	assert.Equal(t, 1, len(r.SpanMessages))

	// reset configurations
	os.Unsetenv("APPOPTICS_TRACING_MODE")
	config.Load()
	reporter.ReloadURLsConfig([]config.TransactionFilter{})
}<|MERGE_RESOLUTION|>--- conflicted
+++ resolved
@@ -204,11 +204,8 @@
 
 	// 2. “disabled” transaction settings not matched
 	r = reporter.SetTestReporter()
-<<<<<<< HEAD
 	tr = NewTraceWithOptions(layerName, SpanOptions{false, time.Time{}, time.Time{}, ContextOptions{URL: "/eric"}})
-=======
-	tr = NewTraceWithOptions(layerName, SpanOptions{WithBackTrace: false, ContextOptions: ContextOptions{URL: "/eric"}})
->>>>>>> 653c51e9
+
 	tr.End()
 	r.Close(2)
 	assert.Equal(t, 2, len(r.EventBufs))
@@ -216,11 +213,8 @@
 
 	// 3.1 “disabled” transaction settings matched
 	r = reporter.SetTestReporter()
-<<<<<<< HEAD
 	tr = NewTraceWithOptions(layerName, SpanOptions{false, time.Time{}, time.Time{}, ContextOptions{URL: "/test1"}})
-=======
-	tr = NewTraceWithOptions(layerName, SpanOptions{WithBackTrace: false, ContextOptions: ContextOptions{URL: "/test1"}})
->>>>>>> 653c51e9
+
 	tr.End()
 	r.Close(0)
 	assert.Equal(t, 0, len(r.EventBufs))
@@ -228,11 +222,8 @@
 
 	// 3.2 “disabled” transaction settings matched
 	r = reporter.SetTestReporter()
-<<<<<<< HEAD
 	tr = NewTraceWithOptions(layerName, SpanOptions{false, time.Time{}, time.Time{}, ContextOptions{URL: "/eric.jpg"}})
-=======
-	tr = NewTraceWithOptions(layerName, SpanOptions{WithBackTrace: false, ContextOptions: ContextOptions{URL: "/eric.jpg"}})
->>>>>>> 653c51e9
+
 	tr.End()
 	r.Close(0)
 	assert.Equal(t, 0, len(r.EventBufs))
@@ -291,11 +282,8 @@
 
 	// 9.“enabled” transaction settings not matched
 	r = reporter.SetTestReporter()
-<<<<<<< HEAD
 	tr = NewTraceWithOptions(layerName, SpanOptions{false, time.Time{}, time.Time{}, ContextOptions{URL: "/eric"}})
-=======
-	tr = NewTraceWithOptions(layerName, SpanOptions{WithBackTrace: false, ContextOptions: ContextOptions{URL: "/eric"}})
->>>>>>> 653c51e9
+
 	tr.End()
 	r.Close(0)
 	assert.Equal(t, 0, len(r.EventBufs))
@@ -303,11 +291,8 @@
 
 	// 10.“enabled” transaction settings matching
 	r = reporter.SetTestReporter()
-<<<<<<< HEAD
 	tr = NewTraceWithOptions(layerName, SpanOptions{false, time.Time{}, time.Time{}, ContextOptions{URL: "/test1"}})
-=======
-	tr = NewTraceWithOptions(layerName, SpanOptions{WithBackTrace: false, ContextOptions: ContextOptions{URL: "/test1"}})
->>>>>>> 653c51e9
+
 	tr.End()
 	r.Close(2)
 	assert.Equal(t, 2, len(r.EventBufs))
