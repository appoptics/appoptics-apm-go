--- conflicted
+++ resolved
@@ -53,14 +53,10 @@
 			if refCtx.span == nil { // referenced spanContext created by Extract()
 				var aoTrace ao.Trace
 				if refCtx.sampled {
-<<<<<<< HEAD
 					// TODO: explicitly set span start time
 					span = ao.NewTraceFromID(operationName, refCtx.remoteMD, func() ao.KVMap {
 						return translateTags(opts.Tags)
 					})
-=======
-					aoTrace = ao.NewTraceFromID(operationName, refCtx.remoteMD, nil)
->>>>>>> 653c51e9
 				} else {
 					aoTrace = ao.NewNullTrace()
 				}
